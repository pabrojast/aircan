--- conflicted
+++ resolved
@@ -4,18 +4,12 @@
 import psycopg2
 from mock import patch
 
-<<<<<<< HEAD
 from aircan.dependencies.hybrid_load import (_generate_index_name,
                                     create_datastore_table,
                                     delete_datastore_table,
                                     delete_index,
                                     load_csv_to_postgres_via_copy,
                                     restore_indexes_and_set_datastore_active)
-=======
-from aircan.dependencies.hybrid_load import (_generate_index_name, create_datastore_table, delete_datastore_table,
-                                             delete_index, load_csv_to_postgres_via_copy,
-                                             restore_indexes_and_set_datastore_active)
->>>>>>> a611d186
 
 RESOURCE_ID = '6f6b1c93-21ff-47ec-a0d6-e5be7c36d082'
 CKAN_URL = 'http://ckan-dev:5000'
